--- conflicted
+++ resolved
@@ -163,11 +163,7 @@
         break;
       case 'date':
       case 'datetime':
-<<<<<<< HEAD
-      console.log(">>> datetime", field);
-=======
         const timeFormat = field.type === 'date' ? false : true;
->>>>>>> e591137b
         this.input = (
         <FormGroup>
           {field.className === 'horizontal' &&
