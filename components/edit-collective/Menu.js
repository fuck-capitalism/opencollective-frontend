import React, { Fragment } from 'react';
import PropTypes from 'prop-types';
import { defineMessages, useIntl } from 'react-intl';
import styled, { css } from 'styled-components';

import { FEATURES, isFeatureAllowedForCollective } from '../../lib/allowed-features';
import { CollectiveType } from '../../lib/constants/collectives';

import { Flex } from '../Grid';
import Link from '../Link';

const { USER, ORGANIZATION, COLLECTIVE, FUND, EVENT, PROJECT } = CollectiveType;

const MenuDivider = styled.div`
  margin-top: 34px;
`;

export const EDIT_COLLECTIVE_SECTIONS = {
  INFO: 'info', // First on purpose
  COLLECTIVE_GOALS: 'goals',
  COLLECTIVE_PAGE: 'collective-page',
  CONNECTED_ACCOUNTS: 'connected-accounts',
  UPDATES: 'updates',
  CONVERSATIONS: 'conversations',
  POLICIES: 'policies',
  EXPORT: 'export',
  HOST: 'host',
  MEMBERS: 'members',
  PAYMENT_METHODS: 'payment-methods',
  PAYMENT_RECEIPTS: 'payment-receipts',
  TICKETS: 'tickets',
  TIERS: 'tiers',
  VIRTUAL_CARDS: 'gift-cards',
  WEBHOOKS: 'webhooks',
  PENDING_ORDERS: 'pending-orders',
  TWO_FACTOR_AUTH: 'two-factor-auth',
  ADVANCED: 'advanced', // Last on purpose
  // Host Specific
  FISCAL_HOSTING: 'fiscal-hosting',
  HOST_PLAN: 'host-plan',
  HOST_METRICS: 'host-metrics',
  EXPENSES_PAYOUTS: 'expenses-payouts',
  INVOICES_RECEIPTS: 'invoices-receipts',
  RECEIVING_MONEY: 'receiving-money',
  SENDING_MONEY: 'sending-money',
  HOST_TWO_FACTOR_AUTH: 'host-two-factor-auth',
};

const SECTION_LABELS = defineMessages({
  [EDIT_COLLECTIVE_SECTIONS.ADVANCED]: {
    id: 'editCollective.menu.advanced',
    defaultMessage: 'Advanced',
  },
  [EDIT_COLLECTIVE_SECTIONS.COLLECTIVE_GOALS]: {
    id: 'editCollective.menu.goals',
    defaultMessage: 'Goals',
  },
  [EDIT_COLLECTIVE_SECTIONS.COLLECTIVE_PAGE]: {
    id: 'editCollective.menu.collectivePage',
    defaultMessage: 'Profile Page',
  },
  [EDIT_COLLECTIVE_SECTIONS.CONNECTED_ACCOUNTS]: {
    id: 'editCollective.menu.connectedAccounts',
    defaultMessage: 'Connected Accounts',
  },
  [EDIT_COLLECTIVE_SECTIONS.UPDATES]: {
    id: 'updates',
    defaultMessage: 'Updates',
  },
  [EDIT_COLLECTIVE_SECTIONS.CONVERSATIONS]: {
    id: 'conversations',
    defaultMessage: 'Conversations',
  },
  [EDIT_COLLECTIVE_SECTIONS.EXPORT]: {
    id: 'editCollective.menu.export',
    defaultMessage: 'Export',
  },
  [EDIT_COLLECTIVE_SECTIONS.POLICIES]: {
    id: 'editCollective.menu.policies',
    defaultMessage: 'Policies',
  },
  [EDIT_COLLECTIVE_SECTIONS.EXPENSES_PAYOUTS]: {
    id: 'editCollective.expensesPayouts',
    defaultMessage: 'Expenses & Payouts',
  },
  [EDIT_COLLECTIVE_SECTIONS.HOST]: {
    id: 'Fiscalhost',
    defaultMessage: 'Fiscal Host',
  },
  [EDIT_COLLECTIVE_SECTIONS.HOST_PLAN]: {
    id: 'Host.Plan',
    defaultMessage: 'Host Plan',
  },
  [EDIT_COLLECTIVE_SECTIONS.HOST_METRICS]: {
    id: 'Host.Metrics',
    defaultMessage: 'Host Metrics',
  },
  [EDIT_COLLECTIVE_SECTIONS.INFO]: {
    id: 'editCollective.menu.info',
    defaultMessage: 'Info',
  },
  [EDIT_COLLECTIVE_SECTIONS.INVOICES_RECEIPTS]: {
    id: 'becomeASponsor.invoiceReceipts',
    defaultMessage: 'Invoices & Receipts',
  },
  [EDIT_COLLECTIVE_SECTIONS.RECEIVING_MONEY]: {
    id: 'editCollective.receivingMoney',
    defaultMessage: 'Receiving Money',
  },
  [EDIT_COLLECTIVE_SECTIONS.PENDING_ORDERS]: {
    id: 'PendingBankTransfers',
    defaultMessage: 'Pending bank transfers',
  },
  [EDIT_COLLECTIVE_SECTIONS.SENDING_MONEY]: {
    id: 'editCollective.sendingMoney',
    defaultMessage: 'Sending Money',
  },
  [EDIT_COLLECTIVE_SECTIONS.FISCAL_HOSTING]: {
    id: 'editCollective.fiscalHosting',
    defaultMessage: 'Fiscal Hosting',
  },
  [EDIT_COLLECTIVE_SECTIONS.MEMBERS]: {
    id: 'ContributorsFilter.Core',
    defaultMessage: 'Team',
  },
  [EDIT_COLLECTIVE_SECTIONS.PAYMENT_METHODS]: {
    id: 'editCollective.menu.paymentMethods',
    defaultMessage: 'Payment Methods',
  },
  [EDIT_COLLECTIVE_SECTIONS.TIERS]: {
    id: 'editCollective.menu.tiers',
    defaultMessage: 'Tiers',
  },
  [EDIT_COLLECTIVE_SECTIONS.VIRTUAL_CARDS]: {
    id: 'editCollective.menu.virtualCards',
    defaultMessage: 'Gift Cards',
  },
  [EDIT_COLLECTIVE_SECTIONS.WEBHOOKS]: {
    id: 'editCollective.menu.webhooks',
    defaultMessage: 'Webhooks',
  },
  [EDIT_COLLECTIVE_SECTIONS.TICKETS]: {
    id: 'section.tickets.title',
    defaultMessage: 'Tickets',
  },
  [EDIT_COLLECTIVE_SECTIONS.TWO_FACTOR_AUTH]: {
    id: 'editCollective.menu.twofa',
    defaultMessage: 'Two-factor authentication',
  },
  [EDIT_COLLECTIVE_SECTIONS.PAYMENT_RECEIPTS]: {
    id: 'editCollective.menu.paymentReceipts',
    defaultMessage: 'Payment Receipts',
  },
  [EDIT_COLLECTIVE_SECTIONS.HOST_TWO_FACTOR_AUTH]: {
    id: 'editCollective.menu.twofa',
    defaultMessage: 'Two-factor authentication',
  },
});

const MenuItem = styled(Link)`
  display: block;
  border-radius: 5px;
  padding: 5px 10px;
  color: #4e5052;
  cursor: pointer;
  &:hover,
  a:hover {
    color: black;
  }
  ${({ selected }) =>
    selected &&
    css`
      background-color: #eee;
      color: black;
      font-weight: 500;
    `};
`;

// Some condition helpers
const isType = (c, collectiveType) => c.type === collectiveType;
const isOneOfTypes = (c, ...collectiveTypes) => collectiveTypes.includes(c.type);
const isFeatureAllowed = (c, feature) => isFeatureAllowedForCollective(c, feature);
const isFund = c => c.type === FUND || c.settings?.fund === true; // Funds MVP, to refactor
const isHost = c => c.isHost === true;
const isCollective = c => c.type === COLLECTIVE;

const sectionsDisplayConditions = {
  [EDIT_COLLECTIVE_SECTIONS.INFO]: () => true,
  [EDIT_COLLECTIVE_SECTIONS.COLLECTIVE_GOALS]: c => isCollective(c),
  [EDIT_COLLECTIVE_SECTIONS.CONNECTED_ACCOUNTS]: c => isHost(c) || isCollective(c),
  [EDIT_COLLECTIVE_SECTIONS.UPDATES]: c => isFeatureAllowed(c, FEATURES.UPDATES),
  [EDIT_COLLECTIVE_SECTIONS.CONVERSATIONS]: c => isFeatureAllowed(c, FEATURES.CONVERSATIONS) && !isFund(c),
  [EDIT_COLLECTIVE_SECTIONS.POLICIES]: c => isHost(c) || isCollective(c) || isFund(c),
  [EDIT_COLLECTIVE_SECTIONS.EXPORT]: c => isCollective(c),
  [EDIT_COLLECTIVE_SECTIONS.HOST]: c => isCollective(c) || isFund(c),
  [EDIT_COLLECTIVE_SECTIONS.MEMBERS]: c => isOneOfTypes(c, COLLECTIVE, FUND, ORGANIZATION, EVENT),
  [EDIT_COLLECTIVE_SECTIONS.PAYMENT_METHODS]: c => isOneOfTypes(c, ORGANIZATION, USER),
  [EDIT_COLLECTIVE_SECTIONS.PAYMENT_RECEIPTS]: c => isOneOfTypes(c, ORGANIZATION, USER),
  [EDIT_COLLECTIVE_SECTIONS.TICKETS]: c => isType(c, EVENT),
  [EDIT_COLLECTIVE_SECTIONS.TIERS]: c =>
    isOneOfTypes(c, COLLECTIVE, FUND, EVENT, PROJECT) || (c.type === ORGANIZATION && c.isActive),
  [EDIT_COLLECTIVE_SECTIONS.VIRTUAL_CARDS]: c => isType(c, ORGANIZATION),
  [EDIT_COLLECTIVE_SECTIONS.WEBHOOKS]: c => isOneOfTypes(c, COLLECTIVE, ORGANIZATION, USER, EVENT),
  [EDIT_COLLECTIVE_SECTIONS.ADVANCED]: () => true,
  [EDIT_COLLECTIVE_SECTIONS.TWO_FACTOR_AUTH]: c => isType(c, USER),
  // Fiscal Host
  [EDIT_COLLECTIVE_SECTIONS.FISCAL_HOSTING]: () => false,
  [EDIT_COLLECTIVE_SECTIONS.HOST_PLAN]: () => false,
  [EDIT_COLLECTIVE_SECTIONS.HOST_METRICS]: () => false,
  [EDIT_COLLECTIVE_SECTIONS.EXPENSES_PAYOUTS]: () => false,
  [EDIT_COLLECTIVE_SECTIONS.INVOICES_RECEIPTS]: () => false,
  [EDIT_COLLECTIVE_SECTIONS.RECEIVING_MONEY]: () => false,
  [EDIT_COLLECTIVE_SECTIONS.PENDING_ORDERS]: () => false,
  [EDIT_COLLECTIVE_SECTIONS.SENDING_MONEY]: () => false,
  [EDIT_COLLECTIVE_SECTIONS.HOST_TWO_FACTOR_AUTH]: () => false,
};

const shouldDisplaySection = (collective, section) => {
  return sectionsDisplayConditions[section] ? sectionsDisplayConditions[section](collective) : true;
};

/**
 * Displays the menu for the edit collective page
 */
const EditCollectiveMenu = ({ collective, selectedSection }) => {
  const { formatMessage } = useIntl();
  const allSections = Object.values(EDIT_COLLECTIVE_SECTIONS);
  const displayedSections = allSections.filter(section => shouldDisplaySection(collective, section));
  const getSectionInfo = section => ({
    label: SECTION_LABELS[section] ? formatMessage(SECTION_LABELS[section]) : section,
    isSelected: section === selectedSection,
    section,
  });
  const displayedSectionsInfos = displayedSections.map(getSectionInfo);
  const isEvent = collective.type === EVENT;

  // eslint-disable-next-line react/prop-types
  const renderMenuItem = ({ section, label, isSelected }) => (
    <MenuItem
      key={section}
      selected={isSelected}
      route={isEvent ? 'editEvent' : 'editCollective'}
      params={
        isEvent
          ? { parentCollectiveSlug: collective.parentCollective.slug, eventSlug: collective.slug, section }
          : { slug: collective.slug, section }
      }
      data-cy={`menu-item-${section}`}
    >
      {label}
    </MenuItem>
  );

  return (
    <Flex width={0.2} flexDirection="column" mr={4} mb={3} flexWrap="wrap" css={{ flexGrow: 1, minWidth: 175 }}>
      {displayedSectionsInfos.map(renderMenuItem)}
      {(collective.type === ORGANIZATION || (collective.type === USER && collective.isHost)) && (
        <Fragment>
          <MenuDivider />
          {renderMenuItem(getSectionInfo(EDIT_COLLECTIVE_SECTIONS.FISCAL_HOSTING))}
        </Fragment>
      )}
      {collective.isHost && (
        <Fragment>
          {![USER, ORGANIZATION].includes(collective.type) && <MenuDivider />}
          {[USER, ORGANIZATION].includes(collective.type) &&
            renderMenuItem(getSectionInfo(EDIT_COLLECTIVE_SECTIONS.HOST_PLAN))}
<<<<<<< HEAD
          {[USER].includes(collective.type) &&
=======
          {[USER, ORGANIZATION].includes(collective.type) &&
            renderMenuItem(getSectionInfo(EDIT_COLLECTIVE_SECTIONS.HOST_METRICS))}
          {[USER, ORGANIZATION].includes(collective.type) &&
>>>>>>> 6152e954
            renderMenuItem(getSectionInfo(EDIT_COLLECTIVE_SECTIONS.EXPENSES_PAYOUTS))}
          {renderMenuItem(getSectionInfo(EDIT_COLLECTIVE_SECTIONS.INVOICES_RECEIPTS))}
          {renderMenuItem(getSectionInfo(EDIT_COLLECTIVE_SECTIONS.RECEIVING_MONEY))}
          {renderMenuItem(getSectionInfo(EDIT_COLLECTIVE_SECTIONS.SENDING_MONEY))}
          {collective.type === COLLECTIVE && renderMenuItem(getSectionInfo(EDIT_COLLECTIVE_SECTIONS.PENDING_ORDERS))}
          {renderMenuItem(getSectionInfo(EDIT_COLLECTIVE_SECTIONS.HOST_TWO_FACTOR_AUTH))}
        </Fragment>
      )}
    </Flex>
  );
};

EditCollectiveMenu.propTypes = {
  selectedSection: PropTypes.oneOf(Object.values(EDIT_COLLECTIVE_SECTIONS)),
  collective: PropTypes.shape({
    slug: PropTypes.string.isRequired,
    type: PropTypes.oneOf(Object.values(CollectiveType)).isRequired,
    isHost: PropTypes.bool,
    parentCollective: PropTypes.shape({
      slug: PropTypes.string,
    }),
  }).isRequired,
};

export default React.memo(EditCollectiveMenu);<|MERGE_RESOLUTION|>--- conflicted
+++ resolved
@@ -265,13 +265,9 @@
           {![USER, ORGANIZATION].includes(collective.type) && <MenuDivider />}
           {[USER, ORGANIZATION].includes(collective.type) &&
             renderMenuItem(getSectionInfo(EDIT_COLLECTIVE_SECTIONS.HOST_PLAN))}
-<<<<<<< HEAD
-          {[USER].includes(collective.type) &&
-=======
           {[USER, ORGANIZATION].includes(collective.type) &&
             renderMenuItem(getSectionInfo(EDIT_COLLECTIVE_SECTIONS.HOST_METRICS))}
-          {[USER, ORGANIZATION].includes(collective.type) &&
->>>>>>> 6152e954
+          {[USER].includes(collective.type) &&
             renderMenuItem(getSectionInfo(EDIT_COLLECTIVE_SECTIONS.EXPENSES_PAYOUTS))}
           {renderMenuItem(getSectionInfo(EDIT_COLLECTIVE_SECTIONS.INVOICES_RECEIPTS))}
           {renderMenuItem(getSectionInfo(EDIT_COLLECTIVE_SECTIONS.RECEIVING_MONEY))}
