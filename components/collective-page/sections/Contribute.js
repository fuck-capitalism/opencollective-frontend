--- conflicted
+++ resolved
@@ -250,31 +250,6 @@
 
     return (
       <Fragment>
-<<<<<<< HEAD
-        {!newNavbarFeatureFlag && (
-          <ContainerSectionContent pt={[4, 5]}>
-            <SectionHeader
-              title={Sections.CONTRIBUTE}
-              subtitle={
-                <FormattedMessage
-                  id="CollectivePage.SectionContribute.Subtitle"
-                  defaultMessage="Become a financial contributor."
-                />
-              }
-              info={
-                <FormattedMessage
-                  id="CollectivePage.SectionContribute.info"
-                  defaultMessage="Support {collectiveName} by contributing once, monthly, or yearly."
-                  values={{ collectiveName: collective.name }}
-                />
-              }
-              illustrationSrc={contributeSectionHeaderIcon}
-            />
-          </ContainerSectionContent>
-        )}
-
-=======
->>>>>>> 5b1ab9aa
         {/* "Start accepting financial contributions" for admins */}
         {isAdmin && !hasHost && !isHost && (
           <ContainerSectionContent py={4}>
